<?xml version="1.0" encoding="UTF-8"?>
<module type="CPP_MODULE" version="4">
  <component name="FacetManager">
    <facet type="Python" name="Python facet">
      <configuration sdkName="Python 3.12 (lox)" />
    </facet>
  </component>
  <component name="NewModuleRootManager">
    <content url="file://$MODULE_DIR$">
      <sourceFolder url="file://$MODULE_DIR$/crates/lox_core/src" isTestSource="false" />
      <sourceFolder url="file://$MODULE_DIR$/crates/lox_core/src/src" isTestSource="false" />
      <sourceFolder url="file://$MODULE_DIR$/crates/lox_core/tests" isTestSource="true" />
      <sourceFolder url="file://$MODULE_DIR$/src" isTestSource="false" />
      <sourceFolder url="file://$MODULE_DIR$/crates/lox_io/src" isTestSource="false" />
      <sourceFolder url="file://$MODULE_DIR$/crates/lox_io/tests" isTestSource="true" />
      <sourceFolder url="file://$MODULE_DIR$/tools/lox_gen/src" isTestSource="false" />
      <sourceFolder url="file://$MODULE_DIR$/crates/lox-space/examples" isTestSource="false" />
      <sourceFolder url="file://$MODULE_DIR$/crates/lox-space/src" isTestSource="false" />
      <sourceFolder url="file://$MODULE_DIR$/crates/lox_py/src" isTestSource="false" />
<<<<<<< HEAD
      <sourceFolder url="file://$MODULE_DIR$/crates/lox-eop/src" isTestSource="false" />
      <sourceFolder url="file://$MODULE_DIR$/crates/lox-utils/src" isTestSource="false" />
=======
      <sourceFolder url="file://$MODULE_DIR$/crates/lox_core/benches" isTestSource="true" />
      <sourceFolder url="file://$MODULE_DIR$/crates/lox_py/tests" isTestSource="true" />
>>>>>>> f891eaa9
      <excludeFolder url="file://$MODULE_DIR$/target" />
      <excludeFolder url="file://$MODULE_DIR$/tools/lox_gen/target" />
      <excludeFolder url="file://$MODULE_DIR$/venv" />
    </content>
    <orderEntry type="inheritedJdk" />
    <orderEntry type="sourceFolder" forTests="false" />
    <orderEntry type="library" name="Python 3.12 (lox) interpreter library" level="application" />
  </component>
</module><|MERGE_RESOLUTION|>--- conflicted
+++ resolved
@@ -17,13 +17,8 @@
       <sourceFolder url="file://$MODULE_DIR$/crates/lox-space/examples" isTestSource="false" />
       <sourceFolder url="file://$MODULE_DIR$/crates/lox-space/src" isTestSource="false" />
       <sourceFolder url="file://$MODULE_DIR$/crates/lox_py/src" isTestSource="false" />
-<<<<<<< HEAD
-      <sourceFolder url="file://$MODULE_DIR$/crates/lox-eop/src" isTestSource="false" />
-      <sourceFolder url="file://$MODULE_DIR$/crates/lox-utils/src" isTestSource="false" />
-=======
       <sourceFolder url="file://$MODULE_DIR$/crates/lox_core/benches" isTestSource="true" />
       <sourceFolder url="file://$MODULE_DIR$/crates/lox_py/tests" isTestSource="true" />
->>>>>>> f891eaa9
       <excludeFolder url="file://$MODULE_DIR$/target" />
       <excludeFolder url="file://$MODULE_DIR$/tools/lox_gen/target" />
       <excludeFolder url="file://$MODULE_DIR$/venv" />
