/*
 * Copyright (c) 2023. Helge Eichhorn and the LOX contributors
 *
 * This Source Code Form is subject to the terms of the Mozilla Public
 * License, v. 2.0. If a copy of the MPL was not distributed with this
 * file, you can obtain one at http://mozilla.org/MPL/2.0/.
 */

use std::f64::consts::PI;

use crate::time::constants::f64::{SECONDS_PER_DAY, SECONDS_PER_JULIAN_CENTURY};

pub mod barycenters;
pub mod minor;
pub mod planets;
pub mod satellites;
pub mod sun;

pub trait NaifId: Copy {
    fn id() -> i32;
}

pub fn naif_id<T: NaifId>(_: T) -> i32 {
    <T as NaifId>::id()
}

pub trait Ellipsoid: Copy {
    fn polar_radius() -> f64;

    fn mean_radius() -> f64;
}

pub fn polar_radius<T: Ellipsoid>(_: T) -> f64 {
    <T as Ellipsoid>::polar_radius()
}

pub fn mean_radius<T: Ellipsoid>(_: T) -> f64 {
    <T as Ellipsoid>::mean_radius()
}

pub trait Spheroid: Ellipsoid {
    fn equatorial_radius() -> f64;
}

pub fn equatorial_radius<T: Spheroid>(_: T) -> f64 {
    <T as Spheroid>::equatorial_radius()
}

pub trait TriAxial: Ellipsoid {
    fn subplanetary_radius() -> f64;

    fn along_orbit_radius() -> f64;
}

pub fn subplanetary_radius<T: TriAxial>(_: T) -> f64 {
    <T as TriAxial>::subplanetary_radius()
}

pub fn along_orbit_radius<T: TriAxial>(_: T) -> f64 {
    <T as TriAxial>::along_orbit_radius()
}

pub trait PointMass: Copy {
    fn gravitational_parameter() -> f64;
}

pub fn gravitational_parameter<T: PointMass>(_: T) -> f64 {
    <T as PointMass>::gravitational_parameter()
}

pub type PolynomialCoefficients = (f64, f64, f64, &'static [f64]);

<<<<<<< HEAD
pub type NutationPrecessionCoefficients = (&'static [f64], &'static [f64]);

pub trait RotationalElements {
    const NUTATION_PRECESSION_COEFFICIENTS: NutationPrecessionCoefficients;
    const RIGHT_ASCENSION_COEFFICIENTS: PolynomialCoefficients;
    const DECLINATION_COEFFICIENTS: PolynomialCoefficients;
    const PRIME_MERIDIAN_COEFFICIENTS: PolynomialCoefficients;
=======
type PolynomialCoefficients = (f64, f64, f64, [f64; N_COEFFICIENTS]);

type NutationPrecessionCoefficients = ([f64; N_COEFFICIENTS], [f64; N_COEFFICIENTS]);

type Elements = (f64, f64, f64);

pub trait RotationalElements: Copy {
    fn nutation_precession_coefficients() -> NutationPrecessionCoefficients;

    fn right_ascension_coefficients() -> PolynomialCoefficients;
>>>>>>> 9dfc7d7f

    fn theta(t: f64) -> Vec<f64> {
        let t = t / SECONDS_PER_JULIAN_CENTURY;
        let (theta0, theta1) = Self::NUTATION_PRECESSION_COEFFICIENTS;
        let mut theta = vec![0.0; theta0.len()];
        if theta0.is_empty() {
            return theta;
        }

        for i in 0..theta.len() {
            theta[i] = theta0[i] + theta1[i] * t;
        }
        theta
    }

    fn right_ascension(t: f64) -> f64 {
        let dt = SECONDS_PER_JULIAN_CENTURY;
        let (c0, c1, c2, c) = Self::RIGHT_ASCENSION_COEFFICIENTS;
        let theta = Self::theta(t);
        let mut c_trig = vec![0.0; c.len()];
        if !c.is_empty() {
            for i in 0..c.len() {
                c_trig[i] = c[i] * theta[i].sin();
            }
        }
        let c_trig: f64 = c_trig.iter().sum();
        c0 + c1 * t / dt + c2 * t.powi(2) / dt.powi(2) + c_trig
    }

    fn right_ascension_dot(t: f64) -> f64 {
        let dt = SECONDS_PER_JULIAN_CENTURY;
        let (_, c1, c2, c) = Self::RIGHT_ASCENSION_COEFFICIENTS;
        let (_, theta1) = Self::NUTATION_PRECESSION_COEFFICIENTS;
        let theta = Self::theta(t);
        let mut c_trig = vec![0.0; c.len()];
        if !c.is_empty() {
            for i in 0..c.len() {
                c_trig[i] = c[i] * theta1[i] / SECONDS_PER_JULIAN_CENTURY * theta[i].cos()
            }
        }
        let c_trig: f64 = c_trig.iter().sum();
        c1 / dt + 2.0 * c2 * t / dt.powi(2) + c_trig
    }

    fn declination(t: f64) -> f64 {
        let dt = SECONDS_PER_JULIAN_CENTURY;
        let (c0, c1, c2, c) = Self::DECLINATION_COEFFICIENTS;
        let theta = Self::theta(t);
        let mut c_trig = vec![0.0; c.len()];
        if !c.is_empty() {
            for i in 0..c.len() {
                c_trig[i] = c[i] * theta[i].cos();
            }
        }
        let c_trig: f64 = c_trig.iter().sum();
        c0 + c1 * t / dt + c2 * t.powi(2) / dt.powi(2) + c_trig
    }

    fn declination_dot(t: f64) -> f64 {
        let dt = SECONDS_PER_JULIAN_CENTURY;
        let (_, c1, c2, c) = Self::DECLINATION_COEFFICIENTS;
        let (_, theta1) = Self::NUTATION_PRECESSION_COEFFICIENTS;
        let theta = Self::theta(t);
        let mut c_trig = vec![0.0; c.len()];
        if !c.is_empty() {
            for i in 0..c.len() {
                c_trig[i] = c[i] * theta1[i] / SECONDS_PER_JULIAN_CENTURY * theta[i].sin()
            }
        }
        let c_trig: f64 = c_trig.iter().sum();
        c1 / dt + 2.0 * c2 * t / dt.powi(2) - c_trig
    }

    fn prime_meridian(t: f64) -> f64 {
        let dt = SECONDS_PER_DAY;
        let (c0, c1, c2, c) = Self::PRIME_MERIDIAN_COEFFICIENTS;
        let theta = Self::theta(t);
        let mut c_trig = vec![0.0; c.len()];
        if !c.is_empty() {
            for i in 0..c.len() {
                c_trig[i] = c[i] * theta[i].sin();
            }
        }
        let c_trig: f64 = c_trig.iter().sum();
        c0 + c1 * t / dt + c2 * t.powi(2) / dt.powi(2) + c_trig
    }

    fn prime_meridian_dot(t: f64) -> f64 {
        let dt = SECONDS_PER_DAY;
        let (_, c1, c2, c) = Self::PRIME_MERIDIAN_COEFFICIENTS;
        let (_, theta1) = Self::NUTATION_PRECESSION_COEFFICIENTS;
        let theta = Self::theta(t);
        let mut c_trig = vec![0.0; c.len()];
        if !c.is_empty() {
            for i in 0..c.len() {
                c_trig[i] = c[i] * theta1[i] / SECONDS_PER_JULIAN_CENTURY * theta[i].cos()
            }
        }
        let c_trig: f64 = c_trig.iter().sum();
        c1 / dt + 2.0 * c2 * t / dt.powi(2) + c_trig
    }

    fn rotational_elements(t: f64) -> Elements {
        (
            Self::right_ascension(t) + PI / 2.0,
            PI / 2.0 - Self::declination(t),
            Self::prime_meridian(t) % (2.0 * PI),
        )
    }

    fn rotational_element_rates(t: f64) -> Elements {
        (
            Self::right_ascension_dot(t),
            -Self::declination_dot(t),
            Self::prime_meridian_dot(t),
        )
    }
}

#[cfg(test)]
mod tests {
    use float_eq::assert_float_eq;

    use super::planets::Earth;
    use super::satellites::Moon;
    use super::*;

    #[test]
    fn test_naif_id() {
        assert_eq!(naif_id(Earth), Earth::id());
    }

    #[test]
    fn test_grav_param() {
        assert_eq!(
            gravitational_parameter(Earth),
            Earth::gravitational_parameter()
        );
    }

    #[test]
    fn test_mean_radius() {
        assert_eq!(mean_radius(Earth), Earth::mean_radius());
    }

    #[test]
    fn test_polar_radius() {
        assert_eq!(polar_radius(Earth), Earth::polar_radius());
    }

    #[test]
    fn test_equatorial_radius() {
        assert_eq!(equatorial_radius(Earth), Earth::equatorial_radius());
    }

    #[test]
    fn test_subplanetary_radius() {
        assert_eq!(subplanetary_radius(Moon), Moon::subplanetary_radius());
    }

    #[test]
    fn test_along_orbit_radius() {
        assert_eq!(along_orbit_radius(Moon), Moon::along_orbit_radius());
    }

    // Jupiter is manually redefined here usings known data. This avoids a dependecy on the
    // correctness of the PCK parser to test RotationalElements.
    struct Jupiter;

    impl RotationalElements for Jupiter {
        const NUTATION_PRECESSION_COEFFICIENTS: NutationPrecessionCoefficients = (
            &[
                1.2796754075622423f64,
                0.42970006184100396f64,
                4.9549897464119015f64,
                6.2098814785958245f64,
                2.092649773141201f64,
                4.010766621082969f64,
                6.147922290150026f64,
                1.9783307071355725f64,
                2.5593508151244846f64,
                0.8594001236820079f64,
                1.734171606432425f64,
                3.0699533280603655f64,
                5.241627996900319f64,
                1.9898901100379935f64,
                0.864134346731335f64,
            ],
            &[
                1596.503281347521f64,
                787.7927551311844f64,
                84.66068602648895f64,
                20.792107379008446f64,
                4.574507969477138f64,
                1.1222467090323538f64,
                41.58421475801689f64,
                105.9414855960558f64,
                3193.006562695042f64,
                1575.5855102623689f64,
                84.65553032387855f64,
                20.80363527871787f64,
                4.582318317879813f64,
                105.94580703128374f64,
                1.1222467090323538f64,
            ],
        );

        const RIGHT_ASCENSION_COEFFICIENTS: PolynomialCoefficients = (
            4.6784701644349695f64,
            -0.00011342894808711148f64,
            0f64,
            &[
                0f64,
                0f64,
                0f64,
                0f64,
                0f64,
                0f64,
                0f64,
                0f64,
                0f64,
                0f64,
                0.0000020420352248333656f64,
                0.000016371188383706813f64,
                0.000024993114888558796f64,
                0.0000005235987755982989f64,
                0.00003752457891787809f64,
            ],
        );

        const DECLINATION_COEFFICIENTS: PolynomialCoefficients = (
            1.1256553894213766f64,
            0.00004211479485062318f64,
            0f64,
            &[
                0f64,
                0f64,
                0f64,
                0f64,
                0f64,
                0f64,
                0f64,
                0f64,
                0f64,
                0f64,
                0.0000008726646259971648f64,
                0.000007051130178057092f64,
                0.000010768681484805013f64,
                -0.00000022689280275926283f64,
                0.00001616174887346749f64,
            ],
        );

        const PRIME_MERIDIAN_COEFFICIENTS: PolynomialCoefficients = (
            4.973315703557842f64,
            15.193719457141356f64,
            0f64,
            &[
                0f64, 0f64, 0f64, 0f64, 0f64, 0f64, 0f64, 0f64, 0f64, 0f64, 0f64, 0f64, 0f64, 0f64,
                0f64,
            ],
        );
    }

    #[test]
    fn test_rotational_elements_right_ascension() {
        assert_float_eq!(
            Jupiter::right_ascension(0.0),
            4.678480799964803,
            rel <= 1e-8
        );
    }

    #[test]
    fn test_rotational_elements_right_ascension_dot() {
        assert_float_eq!(
            Jupiter::right_ascension_dot(0.0),
            -1.3266588500099516e-13,
            rel <= 1e-8
        );
    }

    #[test]
    fn test_rotational_elements_declination() {
        assert_float_eq!(Jupiter::declination(0.0), 1.1256642372977634, rel <= 1e-8);
    }

    #[test]
    fn test_rotational_elements_declination_dot() {
        assert_float_eq!(
            Jupiter::declination_dot(0.0),
            3.004482367136341e-15,
            rel <= 1e-8
        );
    }

    #[test]
    fn test_rotational_elements_prime_meridian() {
        assert_float_eq!(Jupiter::prime_meridian(0.0), 4.973315703557842, rel <= 1e-8);
    }

    #[test]
    fn test_rotational_elements_prime_meridian_dot() {
        assert_float_eq!(
            Jupiter::prime_meridian_dot(0.0),
            0.00017585323445765458,
            rel <= 1e-8
        );
    }
}<|MERGE_RESOLUTION|>--- conflicted
+++ resolved
@@ -70,26 +70,15 @@
 
 pub type PolynomialCoefficients = (f64, f64, f64, &'static [f64]);
 
-<<<<<<< HEAD
 pub type NutationPrecessionCoefficients = (&'static [f64], &'static [f64]);
 
-pub trait RotationalElements {
+type Elements = (f64, f64, f64);
+
+pub trait RotationalElements: Copy {
     const NUTATION_PRECESSION_COEFFICIENTS: NutationPrecessionCoefficients;
     const RIGHT_ASCENSION_COEFFICIENTS: PolynomialCoefficients;
     const DECLINATION_COEFFICIENTS: PolynomialCoefficients;
     const PRIME_MERIDIAN_COEFFICIENTS: PolynomialCoefficients;
-=======
-type PolynomialCoefficients = (f64, f64, f64, [f64; N_COEFFICIENTS]);
-
-type NutationPrecessionCoefficients = ([f64; N_COEFFICIENTS], [f64; N_COEFFICIENTS]);
-
-type Elements = (f64, f64, f64);
-
-pub trait RotationalElements: Copy {
-    fn nutation_precession_coefficients() -> NutationPrecessionCoefficients;
-
-    fn right_ascension_coefficients() -> PolynomialCoefficients;
->>>>>>> 9dfc7d7f
 
     fn theta(t: f64) -> Vec<f64> {
         let t = t / SECONDS_PER_JULIAN_CENTURY;
@@ -257,6 +246,7 @@
 
     // Jupiter is manually redefined here usings known data. This avoids a dependecy on the
     // correctness of the PCK parser to test RotationalElements.
+    #[derive(Copy, Clone)]
     struct Jupiter;
 
     impl RotationalElements for Jupiter {
@@ -399,4 +389,71 @@
             rel <= 1e-8
         );
     }
+
+    #[test]
+    fn test_rotational_elements_rotational_elements() {
+        let (ra, dec, pm) = Jupiter::rotational_elements(0.0);
+        let (expected_ra, expected_dec, expected_pm) =
+            (6.249277121030398, 0.44513208936761073, 4.973315703557842);
+
+        assert_float_eq!(
+            ra,
+            expected_ra,
+            rel <= 1e-8,
+            "Expected right ascension {}, got {}",
+            expected_ra,
+            ra
+        );
+        assert_float_eq!(
+            dec,
+            expected_dec,
+            rel <= 1e-8,
+            "Expected declination {}, got {}",
+            expected_dec,
+            dec
+        );
+        assert_float_eq!(
+            pm,
+            expected_pm,
+            rel <= 1e-8,
+            "Expected prime meridian {}, got {}",
+            expected_pm,
+            pm
+        );
+    }
+
+    #[test]
+    fn test_rotational_elements_rotational_element_rates() {
+        let (ra_dot, dec_dot, pm_dot) = Jupiter::rotational_element_rates(0.0);
+        let (expected_ra_dot, expected_dec_dot, expected_pm_dot) = (
+            -1.3266588500099516e-13,
+            -3.004482367136341e-15,
+            0.00017585323445765458,
+        );
+
+        assert_float_eq!(
+            ra_dot,
+            expected_ra_dot,
+            rel <= 1e-8,
+            "Expected right ascension rate {}, got {}",
+            expected_ra_dot,
+            ra_dot
+        );
+        assert_float_eq!(
+            dec_dot,
+            expected_dec_dot,
+            rel <= 1e-8,
+            "Expected declination rate {}, got {}",
+            expected_dec_dot,
+            dec_dot
+        );
+        assert_float_eq!(
+            pm_dot,
+            expected_pm_dot,
+            rel <= 1e-8,
+            "Expected prime meridian rate {}, got {}",
+            expected_pm_dot,
+            pm_dot
+        );
+    }
 }