/*
 * Copyright (c) 2023. Helge Eichhorn and the LOX contributors
 *
 * This Source Code Form is subject to the terms of the Mozilla Public
 * License, v. 2.0. If a copy of the MPL was not distributed with this
 * file, you can obtain one at https://mozilla.org/MPL/2.0/.
 */

use std::f64::consts::PI;
use std::fmt::{Display, Formatter};

use crate::time::constants::f64::{SECONDS_PER_DAY, SECONDS_PER_JULIAN_CENTURY};

mod generated;
pub use generated::*;

<<<<<<< HEAD
pub mod fundamental;
=======
#[derive(Clone, Copy, Debug, Eq, PartialEq)]
#[repr(transparent)]
pub struct NaifId(pub i32);

impl Display for NaifId {
    fn fmt(&self, f: &mut Formatter<'_>) -> std::fmt::Result {
        write!(f, "{}", self.0)
    }
}
>>>>>>> 6a19a423

/// NaifId is implemented for all bodies.
pub trait Body {
    fn id(&self) -> NaifId;
    fn name(&self) -> &'static str;
}

/// Expands to derivations of the fundamental traits every body must implement.
macro_rules! body {
    ($i:ident, $naif_id:literal) => {
        #[derive(Clone, Copy, Debug, Eq, PartialEq)]
        pub struct $i;

        impl Body for $i {
            fn id(&self) -> NaifId {
                NaifId($naif_id)
            }

            fn name(&self) -> &'static str {
                stringify!($i)
            }
        }

        impl Display for $i {
            fn fmt(&self, f: &mut Formatter<'_>) -> std::fmt::Result {
                write!(f, "{}", self.name())
            }
        }
    };
    ($i:ident, $name:literal, $naif_id:literal) => {
        #[derive(Clone, Copy, Debug, Eq, PartialEq)]
        pub struct $i;

        impl Body for $i {
            fn id(&self) -> NaifId {
                NaifId($naif_id)
            }

            fn name(&self) -> &'static str {
                $name
            }
        }

        impl Display for $i {
            fn fmt(&self, f: &mut Formatter<'_>) -> std::fmt::Result {
                write!(f, "{}", self.name())
            }
        }
    };
}

// The Sun.
body! { Sun, 10 }

// Planets.
body! { Mercury, 199 }
body! { Venus, 299 }
body! { Earth, 399 }
body! { Mars, 499 }
body! { Jupiter, 599 }
body! { Saturn, 699 }
body! { Uranus, 799 }
body! { Neptune, 899 }
body! { Pluto, 999 }

// Barycenters.
body! { SolarSystemBarycenter, "Solar System Barycenter", 0 }
body! { MercuryBarycenter, "Mercury Barycenter", 1 }
body! { VenusBarycenter, "Venus Barycenter", 2 }
body! { EarthBarycenter, "Earth Barycenter", 3 }
body! { MarsBarycenter, "Mars Barycenter", 4 }
body! { JupiterBarycenter, "Jupiter Barycenter", 5 }
body! { SaturnBarycenter, "Saturn Barycenter", 6 }
body! { UranusBarycenter, "Uranus Barycenter", 7 }
body! { NeptuneBarycenter, "Neptune Barycenter", 8 }
body! { PlutoBarycenter, "Pluto Barycenter", 9 }

// Satellites.
body! { Moon, 301 }
body! { Phobos, 401 }
body! { Deimos, 402 }
body! { Io, 501 }
body! { Europa, 502 }
body! { Ganymede, 503 }
body! { Callisto, 504 }
body! { Amalthea, 505 }
body! { Himalia, 506 }
body! { Elara, 507 }
body! { Pasiphae, 508 }
body! { Sinope, 509 }
body! { Lysithea, 510 }
body! { Carme, 511 }
body! { Ananke, 512 }
body! { Leda, 513 }
body! { Thebe, 514 }
body! { Adrastea, 515 }
body! { Metis, 516 }
body! { Callirrhoe, 517 }
body! { Themisto, 518 }
body! { Magaclite, 519 }
body! { Taygete, 520 }
body! { Chaldene, 521 }
body! { Harpalyke, 522 }
body! { Kalyke, 523 }
body! { Iocaste, 524 }
body! { Erinome, 525 }
body! { Isonoe, 526 }
body! { Praxidike, 527 }
body! { Autonoe, 528 }
body! { Thyone, 529 }
body! { Hermippe, 530 }
body! { Aitne, 531 }
body! { Eurydome, 532 }
body! { Euanthe, 533 }
body! { Euporie, 534 }
body! { Orthosie, 535 }
body! { Sponde, 536 }
body! { Kale, 537 }
body! { Pasithee, 538 }
body! { Hegemone, 539 }
body! { Mneme, 540 }
body! { Aoede, 541 }
body! { Thelxinoe, 542 }
body! { Arche, 543 }
body! { Kallichore, 544 }
body! { Helike, 545 }
body! { Carpo, 546 }
body! { Eukelade, 547 }
body! { Cyllene, 548 }
body! { Kore, 549 }
body! { Herse, 550 }
body! { Dia, 553 }
body! { Mimas, 601 }
body! { Enceladus, 602 }
body! { Tethys, 603 }
body! { Dione, 604 }
body! { Rhea, 605 }
body! { Titan, 606 }
body! { Hyperion, 607 }
body! { Iapetus, 608 }
body! { Phoebe, 609 }
body! { Janus, 610 }
body! { Epimetheus, 611 }
body! { Helene, 612 }
body! { Telesto, 613 }
body! { Calypso, 614 }
body! { Atlas, 615 }
body! { Prometheus, 616 }
body! { Pandora, 617 }
body! { Pan, 618 }
body! { Ymir, 619 }
body! { Paaliaq, 620 }
body! { Tarvos, 621 }
body! { Ijiraq, 622 }
body! { Suttungr, 623 }
body! { Kiviuq, 624 }
body! { Mundilfari, 625 }
body! { Albiorix, 626 }
body! { Skathi, 627 }
body! { Erriapus, 628 }
body! { Siarnaq, 629 }
body! { Thrymr, 630 }
body! { Narvi, 631 }
body! { Methone, 632 }
body! { Pallene, 633 }
body! { Polydeuces, 634 }
body! { Daphnis, 635 }
body! { Aegir, 636 }
body! { Bebhionn, 637 }
body! { Bergelmir, 638 }
body! { Bestla, 639 }
body! { Farbauti, 640 }
body! { Fenrir, 641 }
body! { Fornjot, 642 }
body! { Hati, 643 }
body! { Hyrrokkin, 644 }
body! { Kari, 645 }
body! { Loge, 646 }
body! { Skoll, 647 }
body! { Surtur, 648 }
body! { Anthe, 649 }
body! { Jarnsaxa, 650 }
body! { Greip, 651 }
body! { Tarqeq, 652 }
body! { Aegaeon, 653 }
body! { Ariel, 701 }
body! { Umbriel, 702 }
body! { Titania, 703 }
body! { Oberon, 704 }
body! { Miranda, 705 }
body! { Cordelia, 706 }
body! { Ophelia, 707 }
body! { Bianca, 708 }
body! { Cressida, 709 }
body! { Desdemona, 710 }
body! { Juliet, 711 }
body! { Portia, 712 }
body! { Rosalind, 713 }
body! { Belinda, 714 }
body! { Puck, 715 }
body! { Caliban, 716 }
body! { Sycorax, 717 }
body! { Prospero, 718 }
body! { Setebos, 719 }
body! { Stephano, 720 }
body! { Trinculo, 721 }
body! { Francisco, 722 }
body! { Margaret, 723 }
body! { Ferdinand, 724 }
body! { Perdita, 725 }
body! { Mab, 726 }
body! { Cupid, 727 }
body! { Triton, 801 }
body! { Nereid, 802 }
body! { Naiad, 803 }
body! { Thalassa, 804 }
body! { Despina, 805 }
body! { Galatea, 806 }
body! { Larissa, 807 }
body! { Proteus, 808 }
body! { Halimede, 809 }
body! { Psamathe, 810 }
body! { Sao, 811 }
body! { Laomedeia, 812 }
body! { Neso, 813 }
body! { Charon, 901 }
body! { Nix, 902 }
body! { Hydra, 903 }
body! { Kerberos, 904 }
body! { Styx, 905 }

// Minor bodies.
body! {Gaspra, 9511010 }
body! {Ida, 2431010 }
body! {Dactyl, 2431011 }
body! {Ceres, 2000001 }
body! {Pallas, 2000002 }
body! {Vesta, 2000004 }
body! {Psyche, 2000016 }
body! {Lutetia, 2000021 }
body! {Kleopatra, 2000216 }
body! {Eros, 2000433 }
body! {Davida, 2000511 }
body! {Mathilde, 2000253 }
body! {Steins, 2002867 }
body! {Braille, 2009969 }
body! {WilsonHarrington, "Wilson-Harrington", 2004015 }
body! {Toutatis, 2004179 }
body! {Itokawa, 2025143 }
body! {Bennu, 2101955 }

impl NaifId {
    pub fn body(&self) -> Option<Box<dyn Body>> {
        match self.0 {
            10 => Some(Box::new(Sun)),

            // Planets.
            199 => Some(Box::new(Mercury)),
            299 => Some(Box::new(Venus)),
            399 => Some(Box::new(Earth)),
            499 => Some(Box::new(Mars)),
            599 => Some(Box::new(Jupiter)),
            699 => Some(Box::new(Saturn)),
            799 => Some(Box::new(Uranus)),
            899 => Some(Box::new(Neptune)),
            999 => Some(Box::new(Pluto)),

            // Barycenters.
            0 => Some(Box::new(SolarSystemBarycenter)),
            1 => Some(Box::new(MercuryBarycenter)),
            2 => Some(Box::new(VenusBarycenter)),
            3 => Some(Box::new(EarthBarycenter)),
            4 => Some(Box::new(MarsBarycenter)),
            5 => Some(Box::new(JupiterBarycenter)),
            6 => Some(Box::new(SaturnBarycenter)),
            7 => Some(Box::new(UranusBarycenter)),
            8 => Some(Box::new(NeptuneBarycenter)),
            9 => Some(Box::new(PlutoBarycenter)),

            // Satellites.
            301 => Some(Box::new(Moon)),
            401 => Some(Box::new(Phobos)),
            402 => Some(Box::new(Deimos)),
            501 => Some(Box::new(Io)),
            502 => Some(Box::new(Europa)),
            503 => Some(Box::new(Ganymede)),
            504 => Some(Box::new(Callisto)),
            505 => Some(Box::new(Amalthea)),
            506 => Some(Box::new(Himalia)),
            507 => Some(Box::new(Elara)),
            508 => Some(Box::new(Pasiphae)),
            509 => Some(Box::new(Sinope)),
            510 => Some(Box::new(Lysithea)),
            511 => Some(Box::new(Carme)),
            512 => Some(Box::new(Ananke)),
            513 => Some(Box::new(Leda)),
            514 => Some(Box::new(Thebe)),
            515 => Some(Box::new(Adrastea)),
            516 => Some(Box::new(Metis)),
            517 => Some(Box::new(Callirrhoe)),
            518 => Some(Box::new(Themisto)),
            519 => Some(Box::new(Magaclite)),
            520 => Some(Box::new(Taygete)),
            521 => Some(Box::new(Chaldene)),
            522 => Some(Box::new(Harpalyke)),
            523 => Some(Box::new(Kalyke)),
            524 => Some(Box::new(Iocaste)),
            525 => Some(Box::new(Erinome)),
            526 => Some(Box::new(Isonoe)),
            527 => Some(Box::new(Praxidike)),
            528 => Some(Box::new(Autonoe)),
            529 => Some(Box::new(Thyone)),
            530 => Some(Box::new(Hermippe)),
            531 => Some(Box::new(Aitne)),
            532 => Some(Box::new(Eurydome)),
            533 => Some(Box::new(Euanthe)),
            534 => Some(Box::new(Euporie)),
            535 => Some(Box::new(Orthosie)),
            536 => Some(Box::new(Sponde)),
            537 => Some(Box::new(Kale)),
            538 => Some(Box::new(Pasithee)),
            539 => Some(Box::new(Hegemone)),
            540 => Some(Box::new(Mneme)),
            541 => Some(Box::new(Aoede)),
            542 => Some(Box::new(Thelxinoe)),
            543 => Some(Box::new(Arche)),
            544 => Some(Box::new(Kallichore)),
            545 => Some(Box::new(Helike)),
            546 => Some(Box::new(Carpo)),
            547 => Some(Box::new(Eukelade)),
            548 => Some(Box::new(Cyllene)),
            549 => Some(Box::new(Kore)),
            550 => Some(Box::new(Herse)),
            553 => Some(Box::new(Dia)),
            601 => Some(Box::new(Mimas)),
            602 => Some(Box::new(Enceladus)),
            603 => Some(Box::new(Tethys)),
            604 => Some(Box::new(Dione)),
            605 => Some(Box::new(Rhea)),
            606 => Some(Box::new(Titan)),
            607 => Some(Box::new(Hyperion)),
            608 => Some(Box::new(Iapetus)),
            609 => Some(Box::new(Phoebe)),
            610 => Some(Box::new(Janus)),
            611 => Some(Box::new(Epimetheus)),
            612 => Some(Box::new(Helene)),
            613 => Some(Box::new(Telesto)),
            614 => Some(Box::new(Calypso)),
            615 => Some(Box::new(Atlas)),
            616 => Some(Box::new(Prometheus)),
            617 => Some(Box::new(Pandora)),
            618 => Some(Box::new(Pan)),
            619 => Some(Box::new(Ymir)),
            620 => Some(Box::new(Paaliaq)),
            621 => Some(Box::new(Tarvos)),
            622 => Some(Box::new(Ijiraq)),
            623 => Some(Box::new(Suttungr)),
            624 => Some(Box::new(Kiviuq)),
            625 => Some(Box::new(Mundilfari)),
            626 => Some(Box::new(Albiorix)),
            627 => Some(Box::new(Skathi)),
            628 => Some(Box::new(Erriapus)),
            629 => Some(Box::new(Siarnaq)),
            630 => Some(Box::new(Thrymr)),
            631 => Some(Box::new(Narvi)),
            632 => Some(Box::new(Methone)),
            633 => Some(Box::new(Pallene)),
            634 => Some(Box::new(Polydeuces)),
            635 => Some(Box::new(Daphnis)),
            636 => Some(Box::new(Aegir)),
            637 => Some(Box::new(Bebhionn)),
            638 => Some(Box::new(Bergelmir)),
            639 => Some(Box::new(Bestla)),
            640 => Some(Box::new(Farbauti)),
            641 => Some(Box::new(Fenrir)),
            642 => Some(Box::new(Fornjot)),
            643 => Some(Box::new(Hati)),
            644 => Some(Box::new(Hyrrokkin)),
            645 => Some(Box::new(Kari)),
            646 => Some(Box::new(Loge)),
            647 => Some(Box::new(Skoll)),
            648 => Some(Box::new(Surtur)),
            649 => Some(Box::new(Anthe)),
            650 => Some(Box::new(Jarnsaxa)),
            651 => Some(Box::new(Greip)),
            652 => Some(Box::new(Tarqeq)),
            653 => Some(Box::new(Aegaeon)),
            701 => Some(Box::new(Ariel)),
            702 => Some(Box::new(Umbriel)),
            703 => Some(Box::new(Titania)),
            704 => Some(Box::new(Oberon)),
            705 => Some(Box::new(Miranda)),
            706 => Some(Box::new(Cordelia)),
            707 => Some(Box::new(Ophelia)),
            708 => Some(Box::new(Bianca)),
            709 => Some(Box::new(Cressida)),
            710 => Some(Box::new(Desdemona)),
            711 => Some(Box::new(Juliet)),
            712 => Some(Box::new(Portia)),
            713 => Some(Box::new(Rosalind)),
            714 => Some(Box::new(Belinda)),
            715 => Some(Box::new(Puck)),
            716 => Some(Box::new(Caliban)),
            717 => Some(Box::new(Sycorax)),
            718 => Some(Box::new(Prospero)),
            719 => Some(Box::new(Setebos)),
            720 => Some(Box::new(Stephano)),
            721 => Some(Box::new(Trinculo)),
            722 => Some(Box::new(Francisco)),
            723 => Some(Box::new(Margaret)),
            724 => Some(Box::new(Ferdinand)),
            725 => Some(Box::new(Perdita)),
            726 => Some(Box::new(Mab)),
            727 => Some(Box::new(Cupid)),
            801 => Some(Box::new(Triton)),
            802 => Some(Box::new(Nereid)),
            803 => Some(Box::new(Naiad)),
            804 => Some(Box::new(Thalassa)),
            805 => Some(Box::new(Despina)),
            806 => Some(Box::new(Galatea)),
            807 => Some(Box::new(Larissa)),
            808 => Some(Box::new(Proteus)),
            809 => Some(Box::new(Halimede)),
            810 => Some(Box::new(Psamathe)),
            811 => Some(Box::new(Sao)),
            812 => Some(Box::new(Laomedeia)),
            813 => Some(Box::new(Neso)),
            901 => Some(Box::new(Charon)),
            902 => Some(Box::new(Nix)),
            903 => Some(Box::new(Hydra)),
            904 => Some(Box::new(Kerberos)),
            905 => Some(Box::new(Styx)),

            // Minor bodies.
            9511010 => Some(Box::new(Gaspra)),
            2431010 => Some(Box::new(Ida)),
            2431011 => Some(Box::new(Dactyl)),
            2000001 => Some(Box::new(Ceres)),
            2000002 => Some(Box::new(Pallas)),
            2000004 => Some(Box::new(Vesta)),
            2000016 => Some(Box::new(Psyche)),
            2000021 => Some(Box::new(Lutetia)),
            2000216 => Some(Box::new(Kleopatra)),
            2000433 => Some(Box::new(Eros)),
            2000511 => Some(Box::new(Davida)),
            2000253 => Some(Box::new(Mathilde)),
            2002867 => Some(Box::new(Steins)),
            2009969 => Some(Box::new(Braille)),
            2004015 => Some(Box::new(WilsonHarrington)),
            2004179 => Some(Box::new(Toutatis)),
            2025143 => Some(Box::new(Itokawa)),
            2101955 => Some(Box::new(Bennu)),
            _ => None,
        }
    }

    pub fn name(&self) -> String {
        if let Some(body) = self.body() {
            body.name().to_string()
        } else {
            format!("Body {}", self.0)
        }
    }
}

pub trait Ellipsoid: Body {
    fn polar_radius() -> f64;

    fn mean_radius() -> f64;
}

pub fn polar_radius<T: Ellipsoid>(_: T) -> f64 {
    <T as Ellipsoid>::polar_radius()
}

pub fn mean_radius<T: Ellipsoid>(_: T) -> f64 {
    <T as Ellipsoid>::mean_radius()
}

pub trait Spheroid: Ellipsoid {
    fn equatorial_radius() -> f64;
}

pub fn equatorial_radius<T: Spheroid>(_: T) -> f64 {
    <T as Spheroid>::equatorial_radius()
}

pub trait TriAxial: Ellipsoid {
    fn subplanetary_radius() -> f64;

    fn along_orbit_radius() -> f64;
}

pub fn subplanetary_radius<T: TriAxial>(_: T) -> f64 {
    <T as TriAxial>::subplanetary_radius()
}

pub fn along_orbit_radius<T: TriAxial>(_: T) -> f64 {
    <T as TriAxial>::along_orbit_radius()
}

pub trait PointMass: Body {
    fn gravitational_parameter() -> f64;
}

pub fn gravitational_parameter<T: PointMass>(_: T) -> f64 {
    <T as PointMass>::gravitational_parameter()
}

pub type PolynomialCoefficients = (f64, f64, f64, &'static [f64]);

pub type NutationPrecessionCoefficients = (&'static [f64], &'static [f64]);

type Elements = (f64, f64, f64);

pub trait RotationalElements: Body {
    const NUTATION_PRECESSION_COEFFICIENTS: NutationPrecessionCoefficients;
    const RIGHT_ASCENSION_COEFFICIENTS: PolynomialCoefficients;
    const DECLINATION_COEFFICIENTS: PolynomialCoefficients;
    const PRIME_MERIDIAN_COEFFICIENTS: PolynomialCoefficients;

    fn theta(t: f64) -> Vec<f64> {
        let t = t / SECONDS_PER_JULIAN_CENTURY;
        let (theta0, theta1) = Self::NUTATION_PRECESSION_COEFFICIENTS;
        let mut theta = vec![0.0; theta0.len()];
        if theta0.is_empty() {
            return theta;
        }

        for i in 0..theta.len() {
            theta[i] = theta0[i] + theta1[i] * t;
        }
        theta
    }

    fn right_ascension(t: f64) -> f64 {
        let dt = SECONDS_PER_JULIAN_CENTURY;
        let (c0, c1, c2, c) = Self::RIGHT_ASCENSION_COEFFICIENTS;
        let theta = Self::theta(t);
        let mut c_trig = vec![0.0; c.len()];
        if !c.is_empty() {
            for i in 0..c.len() {
                c_trig[i] = c[i] * theta[i].sin();
            }
        }
        let c_trig: f64 = c_trig.iter().sum();
        c0 + c1 * t / dt + c2 * t.powi(2) / dt.powi(2) + c_trig
    }

    fn right_ascension_dot(t: f64) -> f64 {
        let dt = SECONDS_PER_JULIAN_CENTURY;
        let (_, c1, c2, c) = Self::RIGHT_ASCENSION_COEFFICIENTS;
        let (_, theta1) = Self::NUTATION_PRECESSION_COEFFICIENTS;
        let theta = Self::theta(t);
        let mut c_trig = vec![0.0; c.len()];
        if !c.is_empty() {
            for i in 0..c.len() {
                c_trig[i] = c[i] * theta1[i] / SECONDS_PER_JULIAN_CENTURY * theta[i].cos()
            }
        }
        let c_trig: f64 = c_trig.iter().sum();
        c1 / dt + 2.0 * c2 * t / dt.powi(2) + c_trig
    }

    fn declination(t: f64) -> f64 {
        let dt = SECONDS_PER_JULIAN_CENTURY;
        let (c0, c1, c2, c) = Self::DECLINATION_COEFFICIENTS;
        let theta = Self::theta(t);
        let mut c_trig = vec![0.0; c.len()];
        if !c.is_empty() {
            for i in 0..c.len() {
                c_trig[i] = c[i] * theta[i].cos();
            }
        }
        let c_trig: f64 = c_trig.iter().sum();
        c0 + c1 * t / dt + c2 * t.powi(2) / dt.powi(2) + c_trig
    }

    fn declination_dot(t: f64) -> f64 {
        let dt = SECONDS_PER_JULIAN_CENTURY;
        let (_, c1, c2, c) = Self::DECLINATION_COEFFICIENTS;
        let (_, theta1) = Self::NUTATION_PRECESSION_COEFFICIENTS;
        let theta = Self::theta(t);
        let mut c_trig = vec![0.0; c.len()];
        if !c.is_empty() {
            for i in 0..c.len() {
                c_trig[i] = c[i] * theta1[i] / SECONDS_PER_JULIAN_CENTURY * theta[i].sin()
            }
        }
        let c_trig: f64 = c_trig.iter().sum();
        c1 / dt + 2.0 * c2 * t / dt.powi(2) - c_trig
    }

    fn prime_meridian(t: f64) -> f64 {
        let dt = SECONDS_PER_DAY;
        let (c0, c1, c2, c) = Self::PRIME_MERIDIAN_COEFFICIENTS;
        let theta = Self::theta(t);
        let mut c_trig = vec![0.0; c.len()];
        if !c.is_empty() {
            for i in 0..c.len() {
                c_trig[i] = c[i] * theta[i].sin();
            }
        }
        let c_trig: f64 = c_trig.iter().sum();
        c0 + c1 * t / dt + c2 * t.powi(2) / dt.powi(2) + c_trig
    }

    fn prime_meridian_dot(t: f64) -> f64 {
        let dt = SECONDS_PER_DAY;
        let (_, c1, c2, c) = Self::PRIME_MERIDIAN_COEFFICIENTS;
        let (_, theta1) = Self::NUTATION_PRECESSION_COEFFICIENTS;
        let theta = Self::theta(t);
        let mut c_trig = vec![0.0; c.len()];
        if !c.is_empty() {
            for i in 0..c.len() {
                c_trig[i] = c[i] * theta1[i] / SECONDS_PER_JULIAN_CENTURY * theta[i].cos()
            }
        }
        let c_trig: f64 = c_trig.iter().sum();
        c1 / dt + 2.0 * c2 * t / dt.powi(2) + c_trig
    }

    fn rotational_elements(t: f64) -> Elements {
        (
            Self::right_ascension(t) + PI / 2.0,
            PI / 2.0 - Self::declination(t),
            Self::prime_meridian(t) % (2.0 * PI),
        )
    }

    fn rotational_element_rates(t: f64) -> Elements {
        (
            Self::right_ascension_dot(t),
            -Self::declination_dot(t),
            Self::prime_meridian_dot(t),
        )
    }
}

#[cfg(test)]
mod tests {
    use float_eq::assert_float_eq;

    use super::*;

    // Jupiter is manually redefined here using known data. This avoids a dependency on the
    // correctness of the PCK parser to test RotationalElements, and prevents compiler errors
    // when generated files are malformed or deleted in preparation for regeneration.
    body! { Jupiter, 599 }

    impl PointMass for Jupiter {
        fn gravitational_parameter() -> f64 {
            126686531.9003704f64
        }
    }

    impl Ellipsoid for Jupiter {
        fn polar_radius() -> f64 {
            66854f64
        }
        fn mean_radius() -> f64 {
            69946f64
        }
    }

    impl Spheroid for Jupiter {
        fn equatorial_radius() -> f64 {
            71492f64
        }
    }

    impl RotationalElements for Jupiter {
        const NUTATION_PRECESSION_COEFFICIENTS: NutationPrecessionCoefficients = (
            &[
                1.2796754075622423f64,
                0.42970006184100396f64,
                4.9549897464119015f64,
                6.2098814785958245f64,
                2.092649773141201f64,
                4.010766621082969f64,
                6.147922290150026f64,
                1.9783307071355725f64,
                2.5593508151244846f64,
                0.8594001236820079f64,
                1.734171606432425f64,
                3.0699533280603655f64,
                5.241627996900319f64,
                1.9898901100379935f64,
                0.864134346731335f64,
            ],
            &[
                1596.503281347521f64,
                787.7927551311844f64,
                84.66068602648895f64,
                20.792107379008446f64,
                4.574507969477138f64,
                1.1222467090323538f64,
                41.58421475801689f64,
                105.9414855960558f64,
                3193.006562695042f64,
                1575.5855102623689f64,
                84.65553032387855f64,
                20.80363527871787f64,
                4.582318317879813f64,
                105.94580703128374f64,
                1.1222467090323538f64,
            ],
        );

        const RIGHT_ASCENSION_COEFFICIENTS: PolynomialCoefficients = (
            4.6784701644349695f64,
            -0.00011342894808711148f64,
            0f64,
            &[
                0f64,
                0f64,
                0f64,
                0f64,
                0f64,
                0f64,
                0f64,
                0f64,
                0f64,
                0f64,
                0.0000020420352248333656f64,
                0.000016371188383706813f64,
                0.000024993114888558796f64,
                0.0000005235987755982989f64,
                0.00003752457891787809f64,
            ],
        );

        const DECLINATION_COEFFICIENTS: PolynomialCoefficients = (
            1.1256553894213766f64,
            0.00004211479485062318f64,
            0f64,
            &[
                0f64,
                0f64,
                0f64,
                0f64,
                0f64,
                0f64,
                0f64,
                0f64,
                0f64,
                0f64,
                0.0000008726646259971648f64,
                0.000007051130178057092f64,
                0.000010768681484805013f64,
                -0.00000022689280275926283f64,
                0.00001616174887346749f64,
            ],
        );

        const PRIME_MERIDIAN_COEFFICIENTS: PolynomialCoefficients = (
            4.973315703557842f64,
            15.193719457141356f64,
            0f64,
            &[
                0f64, 0f64, 0f64, 0f64, 0f64, 0f64, 0f64, 0f64, 0f64, 0f64, 0f64, 0f64, 0f64, 0f64,
                0f64,
            ],
        );
    }

    body! { Rupert, "Persephone/Rupert", 1099 }

    #[test]
    fn test_body() {
        let body = Jupiter;
        let id = body.id().0;
        let name = body.name();
        assert_eq!(id, 599);
        assert_eq!(name, "Jupiter");

        let body = Rupert;
        let id = body.id().0;
        let name = body.name();
        assert_eq!(id, 1099);
        assert_eq!(name, "Persephone/Rupert");
    }

    #[test]
    fn test_naif_id() {
        let id = NaifId(0);
        let name = id.name();
        assert_eq!(name, "Solar System Barycenter");

        let id = NaifId(-42);
        let name = id.name();
        assert_eq!(name, "Body -42");
    }

    #[test]
    fn test_grav_param() {
        assert_eq!(
            gravitational_parameter(Jupiter),
            Jupiter::gravitational_parameter()
        );
    }

    #[test]
    fn test_mean_radius() {
        assert_eq!(mean_radius(Jupiter), Jupiter::mean_radius());
    }

    #[test]
    fn test_polar_radius() {
        assert_eq!(polar_radius(Jupiter), Jupiter::polar_radius());
    }

    #[test]
    fn test_equatorial_radius() {
        assert_eq!(equatorial_radius(Jupiter), Jupiter::equatorial_radius());
    }

    #[test]
    fn test_subplanetary_radius() {
        assert_eq!(subplanetary_radius(Moon), Moon::subplanetary_radius());
    }

    #[test]
    fn test_along_orbit_radius() {
        assert_eq!(along_orbit_radius(Moon), Moon::along_orbit_radius());
    }

    #[test]
    fn test_rotational_elements_right_ascension() {
        assert_float_eq!(
            Jupiter::right_ascension(0.0),
            4.678480799964803,
            rel <= 1e-8
        );
    }

    #[test]
    fn test_rotational_elements_right_ascension_dot() {
        assert_float_eq!(
            Jupiter::right_ascension_dot(0.0),
            -1.3266588500099516e-13,
            rel <= 1e-8
        );
    }

    #[test]
    fn test_rotational_elements_declination() {
        assert_float_eq!(Jupiter::declination(0.0), 1.1256642372977634, rel <= 1e-8);
    }

    #[test]
    fn test_rotational_elements_declination_dot() {
        assert_float_eq!(
            Jupiter::declination_dot(0.0),
            3.004482367136341e-15,
            rel <= 1e-8
        );
    }

    #[test]
    fn test_rotational_elements_prime_meridian() {
        assert_float_eq!(Jupiter::prime_meridian(0.0), 4.973315703557842, rel <= 1e-8);
    }

    #[test]
    fn test_rotational_elements_prime_meridian_dot() {
        assert_float_eq!(
            Jupiter::prime_meridian_dot(0.0),
            0.00017585323445765458,
            rel <= 1e-8
        );
    }

    #[test]
    fn test_rotational_elements_rotational_elements() {
        let (ra, dec, pm) = Jupiter::rotational_elements(0.0);
        let (expected_ra, expected_dec, expected_pm) =
            (6.249277121030398, 0.44513208936761073, 4.973315703557842);

        assert_float_eq!(
            ra,
            expected_ra,
            rel <= 1e-8,
            "Expected right ascension {}, got {}",
            expected_ra,
            ra
        );
        assert_float_eq!(
            dec,
            expected_dec,
            rel <= 1e-8,
            "Expected declination {}, got {}",
            expected_dec,
            dec
        );
        assert_float_eq!(
            pm,
            expected_pm,
            rel <= 1e-8,
            "Expected prime meridian {}, got {}",
            expected_pm,
            pm
        );
    }

    #[test]
    fn test_rotational_elements_rotational_element_rates() {
        let (ra_dot, dec_dot, pm_dot) = Jupiter::rotational_element_rates(0.0);
        let (expected_ra_dot, expected_dec_dot, expected_pm_dot) = (
            -1.3266588500099516e-13,
            -3.004482367136341e-15,
            0.00017585323445765458,
        );

        assert_float_eq!(
            ra_dot,
            expected_ra_dot,
            rel <= 1e-8,
            "Expected right ascension rate {}, got {}",
            expected_ra_dot,
            ra_dot
        );
        assert_float_eq!(
            dec_dot,
            expected_dec_dot,
            rel <= 1e-8,
            "Expected declination rate {}, got {}",
            expected_dec_dot,
            dec_dot
        );
        assert_float_eq!(
            pm_dot,
            expected_pm_dot,
            rel <= 1e-8,
            "Expected prime meridian rate {}, got {}",
            expected_pm_dot,
            pm_dot
        );
    }
}<|MERGE_RESOLUTION|>--- conflicted
+++ resolved
@@ -14,9 +14,8 @@
 mod generated;
 pub use generated::*;
 
-<<<<<<< HEAD
 pub mod fundamental;
-=======
+
 #[derive(Clone, Copy, Debug, Eq, PartialEq)]
 #[repr(transparent)]
 pub struct NaifId(pub i32);
@@ -26,7 +25,6 @@
         write!(f, "{}", self.0)
     }
 }
->>>>>>> 6a19a423
 
 /// NaifId is implemented for all bodies.
 pub trait Body {
