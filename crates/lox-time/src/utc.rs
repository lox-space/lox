use std::fmt::Display;

<<<<<<< HEAD
use crate::dates::Date;
use crate::errors::LoxTimeError;
use crate::{Subsecond, WallClock};
=======
use num::ToPrimitive;

use crate::constants::u64::{
    FEMTOSECONDS_PER_MICROSECOND, FEMTOSECONDS_PER_MILLISECOND, FEMTOSECONDS_PER_NANOSECOND,
    FEMTOSECONDS_PER_PICOSECOND,
};
use crate::dates::Date;
use crate::errors::LoxTimeError;
use crate::{PerMille, WallClock};
>>>>>>> 24960fa2

/// A UTC timestamp with additional support for fractional seconds represented with femtosecond
/// precision.
///
/// The `UTC` struct provides the ability to represent leap seconds by setting the `second`
/// component to 60. However, it has no awareness of whether a user-specified leap second is valid.
/// It is intended strictly as an IO time format which must be converted to a continuous time format
/// to be used in calculations.
#[derive(Debug, Copy, Clone, Default, PartialEq, Eq)]
pub struct UTC {
    hour: u8,
    minute: u8,
    second: u8,
    subsecond: Subsecond,
}

impl UTC {
    pub fn new(
        hour: u8,
        minute: u8,
        second: u8,
        subsecond: Subsecond,
    ) -> Result<Self, LoxTimeError> {
        if !(0..24).contains(&hour) || !(0..60).contains(&minute) || !(0..61).contains(&second) {
            Err(LoxTimeError::InvalidTime(hour, minute, second))
        } else {
            Ok(Self {
                hour,
                minute,
                second,
                subsecond,
            })
        }
    }

    pub fn subsecond(&self) -> Subsecond {
        self.subsecond
    }
}

impl Display for UTC {
    fn fmt(&self, f: &mut std::fmt::Formatter<'_>) -> std::fmt::Result {
        write!(
            f,
            "{:02}:{:02}:{:02}.{} UTC",
            self.hour, self.minute, self.second, self.subsecond
        )
    }
}

impl WallClock for UTC {
    fn hour(&self) -> i64 {
        self.hour as i64
    }

    fn minute(&self) -> i64 {
        self.minute as i64
    }

    fn second(&self) -> i64 {
        self.second as i64
    }

    fn millisecond(&self) -> i64 {
        self.subsecond.millisecond()
    }

    fn microsecond(&self) -> i64 {
        self.subsecond.microsecond()
    }

    fn nanosecond(&self) -> i64 {
        self.subsecond.nanosecond()
    }

    fn picosecond(&self) -> i64 {
        self.subsecond.picosecond()
    }

    fn femtosecond(&self) -> i64 {
        self.subsecond.femtosecond()
    }
}

#[derive(Debug, Copy, Clone, PartialEq, Eq)]
pub struct UTCDateTime {
    date: Date,
    time: UTC,
}

impl UTCDateTime {
    pub fn new(date: Date, time: UTC) -> Self {
        Self { date, time }
    }

    pub fn date(&self) -> Date {
        self.date
    }

    pub fn time(&self) -> UTC {
        self.time
    }
}

#[cfg(test)]
mod tests {
<<<<<<< HEAD
    use crate::dates::Calendar::Gregorian;

    use super::*;
=======
    use proptest::{prop_assert, proptest};
>>>>>>> 24960fa2

    use crate::dates::Calendar::Gregorian;

    use super::*;

    const TIME: UTC = UTC {
        hour: 12,
        minute: 34,
        second: 56,
        subsecond: Subsecond(0.789_123_456_789_123),
    };

    #[test]
    fn test_time_display() {
        assert_eq!("12:34:56.789.123.456.789.123 UTC", TIME.to_string());
    }

    #[test]
    fn test_utc_wall_clock_hour() {
        assert_eq!(TIME.hour(), TIME.hour as i64);
    }

    #[test]
    fn test_utc_wall_clock_minute() {
        assert_eq!(TIME.minute(), TIME.minute as i64);
    }

    #[test]
    fn test_utc_wall_clock_second() {
        assert_eq!(TIME.second(), TIME.second as i64);
    }

    #[test]
    fn test_utc_wall_clock_millisecond() {
        assert_eq!(TIME.millisecond(), 789);
    }

    #[test]
    fn test_utc_wall_clock_microsecond() {
        assert_eq!(TIME.microsecond(), 123);
    }

    #[test]
    fn test_utc_wall_clock_nanosecond() {
        assert_eq!(TIME.nanosecond(), 456);
    }

    #[test]
    fn test_utc_wall_clock_picosecond() {
        assert_eq!(TIME.picosecond(), 789);
    }

    #[test]
    fn test_utc_wall_clock_femtosecond() {
        assert_eq!(TIME.femtosecond(), 123);
    }

    #[test]
    fn test_utc_datetime_new() {
        let date = Date::new_unchecked(Gregorian, 2021, 1, 1);
        let time = UTC::new(12, 34, 56, Subsecond::default()).expect("time should be valid");
        let expected = UTCDateTime { date, time };
        let actual = UTCDateTime::new(date, time);
        assert_eq!(expected, actual);
    }
}<|MERGE_RESOLUTION|>--- conflicted
+++ resolved
@@ -1,20 +1,8 @@
 use std::fmt::Display;
 
-<<<<<<< HEAD
 use crate::dates::Date;
 use crate::errors::LoxTimeError;
 use crate::{Subsecond, WallClock};
-=======
-use num::ToPrimitive;
-
-use crate::constants::u64::{
-    FEMTOSECONDS_PER_MICROSECOND, FEMTOSECONDS_PER_MILLISECOND, FEMTOSECONDS_PER_NANOSECOND,
-    FEMTOSECONDS_PER_PICOSECOND,
-};
-use crate::dates::Date;
-use crate::errors::LoxTimeError;
-use crate::{PerMille, WallClock};
->>>>>>> 24960fa2
 
 /// A UTC timestamp with additional support for fractional seconds represented with femtosecond
 /// precision.
@@ -121,13 +109,9 @@
 
 #[cfg(test)]
 mod tests {
-<<<<<<< HEAD
     use crate::dates::Calendar::Gregorian;
 
     use super::*;
-=======
-    use proptest::{prop_assert, proptest};
->>>>>>> 24960fa2
 
     use crate::dates::Calendar::Gregorian;
 
