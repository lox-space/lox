--- conflicted
+++ resolved
@@ -6,12 +6,7 @@
  * file, you can obtain one at https://mozilla.org/MPL/2.0/.
  */
 
-<<<<<<< HEAD
-use crate::errors::LoxTimeError;
-use float_eq::float_eq;
 use num::ToPrimitive;
-=======
->>>>>>> 24960fa2
 use std::fmt;
 use std::fmt::{Display, Formatter};
 
@@ -105,12 +100,6 @@
 #[cfg(test)]
 mod tests {
     use rstest::rstest;
-<<<<<<< HEAD
-=======
-
-    use crate::errors::LoxTimeError;
-    use crate::PerMille;
->>>>>>> 24960fa2
 
     use super::*;
 
