/*
 * Copyright (c) 2024. Helge Eichhorn and the LOX contributors
 *
 * This Source Code Form is subject to the terms of the Mozilla Public
 * License, v. 2.0. If a copy of the MPL was not distributed with this
 * file, you can obtain one at https://mozilla.org/MPL/2.0/.
 */

<<<<<<< HEAD
use std::ops::Neg;
use crate::{debug_panic, Subsecond};
=======
>>>>>>> 24960fa2
use num::ToPrimitive;

use lox_utils::debug_panic;

use crate::constants::f64;

/// A signed, continuous time difference with at least femtosecond precision.
#[derive(Debug, Default, Copy, Clone, Eq, PartialEq)]
pub struct TimeDelta {
    // Like `BaseTime`, the sign of the delta is determined by the sign of the `seconds` field.
    pub seconds: i64,

    // The positive subseconds since the last whole second. For example, a delta of -0.5 s would be
    // represented as
    // ```
    // let delta = TimeDelta {
    //     seconds: -1,
    //     femtoseconds: Subsecond(0.5),
    // }
    // ```
    pub subsecond: Subsecond,
}

impl TimeDelta {
    pub fn from_seconds(seconds: i64) -> Self {
        Self {
            seconds,
            subsecond: Subsecond::default(),
        }
    }

    pub fn from_decimal_seconds(value: f64) -> Self {
        if value.is_nan() {
            debug_panic!(
                "TimeDelta seconds component was NaN, which will be set to zero in production"
            );
            return Self::default();
        }
        if value.is_infinite() {
            debug_panic!(
                "TimeDelta seconds component was infinite, which will return a TimeDelta with a saturated `seconds` component in production"
            );
            return if value.is_sign_positive() {
                TimeDelta {
                    seconds: i64::MAX,
                    subsecond: Subsecond::default(),
                }
            } else {
                TimeDelta {
                    seconds: i64::MIN,
                    subsecond: Subsecond::default(),
                }
            };
        }

        Self {
            seconds: value.trunc() as i64,
            subsecond: Subsecond(value.fract()),
        }
    }

    pub fn from_minutes(value: f64) -> Self {
        Self::from_decimal_seconds(value * f64::SECONDS_PER_MINUTE)
    }

    pub fn from_hours(value: f64) -> Self {
        Self::from_decimal_seconds(value * f64::SECONDS_PER_HOUR)
    }

    pub fn from_days(value: f64) -> Self {
        Self::from_decimal_seconds(value * f64::SECONDS_PER_DAY)
    }

    pub fn from_julian_years(value: f64) -> Self {
        Self::from_decimal_seconds(value * f64::SECONDS_PER_JULIAN_YEAR)
    }

    pub fn from_julian_centuries(value: f64) -> Self {
        Self::from_decimal_seconds(value * f64::SECONDS_PER_JULIAN_CENTURY)
    }

    pub fn to_decimal_seconds(&self) -> f64 {
        self.subsecond.0 + self.seconds.to_f64().unwrap()
    }
    
    pub fn is_negative(&self) -> bool {
        self.seconds < 0
    }
    
    pub fn is_zero(&self) -> bool {
        self.seconds == 0 && self.subsecond.0 == 0.0
    }
    
    pub fn is_positive(&self) -> bool {
        self.seconds > 0 || self.seconds == 0 && self.subsecond.0 > 0.0
    }
}

impl Neg for TimeDelta {
    type Output = Self;

    fn neg(self) -> Self::Output {
        if self.subsecond.0 == 0.0 {
            return Self {
                seconds: -self.seconds,
                subsecond: Subsecond::default(),
            };
        }
        
        Self {
            seconds: -self.seconds - 1,
            subsecond: Subsecond(1.0 - self.subsecond.0),
        }
    }
}

#[cfg(test)]
mod tests {
    use float_eq::assert_float_eq;
    use proptest::prelude::*;
    use rstest::rstest;

    use super::*;

    #[test]
    fn test_seconds() {
        let dt = TimeDelta::from_seconds(60);
        assert_eq!(dt.seconds, 60);
        assert_eq!(dt.subsecond, Subsecond::default());
    }

    #[test]
    fn test_decimal_seconds() {
        let dt = TimeDelta::from_decimal_seconds(60.3);
        assert_eq!(dt.seconds, 60);
        assert_eq!(dt.subsecond, Subsecond(0.3));
    }

    #[test]
    fn test_decimal_seconds_without_fraction() {
        let dt = TimeDelta::from_decimal_seconds(60.0);
        assert_eq!(dt.seconds, 60);
        assert_eq!(dt.subsecond, Subsecond::default());
    }

    #[test]
    fn test_decimal_seconds_below_resolution() {
        let dt = TimeDelta::from_decimal_seconds(1e-18);
        assert_eq!(dt.seconds, 0);
        assert_eq!(dt.subsecond, Subsecond::default());
    }

    #[test]
    #[should_panic(expected = "saturate in production")]
    fn test_decimal_seconds_exceeds_max() {
        TimeDelta::from_decimal_seconds(f64::MAX);
    }

    #[test]
    #[should_panic(expected = "zero in production")]
    fn test_decimal_seconds_is_nan() {
        TimeDelta::from_decimal_seconds(f64::NAN);
    }

    #[test]
    fn test_minutes() {
        let dt = TimeDelta::from_minutes(1.0);
        assert_eq!(dt.seconds, 60);
        assert_eq!(dt.subsecond, Subsecond::default());
    }

    #[test]
    fn test_hours() {
        let dt = TimeDelta::from_hours(1.0);
        assert_eq!(dt.seconds, 3600);
        assert_eq!(dt.subsecond, Subsecond::default());
    }

    #[test]
    fn test_days() {
        let dt = TimeDelta::from_days(1.0);
        assert_eq!(dt.seconds, 86400);
        assert_eq!(dt.subsecond, Subsecond::default());
    }

    #[test]
    fn test_years() {
        let dt = TimeDelta::from_julian_years(1.0);
        assert_eq!(dt.seconds, 31557600);
        assert_eq!(dt.subsecond, Subsecond::default());
    }

    #[test]
    fn test_centuries() {
        let dt = TimeDelta::from_julian_centuries(1.0);
        assert_eq!(dt.seconds, 3155760000);
        assert_eq!(dt.subsecond, Subsecond::default());
    }

    #[test]
    fn test_attosecond() {
        let dt = TimeDelta::from_decimal_seconds(f64::SECONDS_PER_FEMTOSECOND);
        assert_eq!(dt.seconds, 0);
        assert_eq!(dt.subsecond, Subsecond(0.000_000_000_000_001));
    }

    proptest! {
        #[test]
        fn prop_seconds_roundtrip(s in 0.0..u64::MAX as f64) {
            let exp = if s < f64::SECONDS_PER_FEMTOSECOND {
                0.0
            } else {
                s
            };
            let delta = TimeDelta::from_decimal_seconds(s);
            if s > 1.0 {
                assert_float_eq!(delta.to_decimal_seconds(), exp, rel <= 1e-15);
            } else {
                assert_float_eq!(delta.to_decimal_seconds(), exp, abs <= 1e-15);
            }
        }
    }
    
    #[rstest]
    #[case::zero_subsecond(TimeDelta { seconds: 1, subsecond: Subsecond(0.0) }, TimeDelta { seconds: -1, subsecond: Subsecond(0.0) })]
    #[case::nonzero_subsecond(TimeDelta { seconds: 0, subsecond: Subsecond(0.3) }, TimeDelta { seconds: -1, subsecond: Subsecond(0.7) })]
    fn test_time_delta_neg(#[case] delta: TimeDelta, #[case] expected: TimeDelta) {
        assert_eq!(expected, -delta);
    }
}<|MERGE_RESOLUTION|>--- conflicted
+++ resolved
@@ -6,12 +6,9 @@
  * file, you can obtain one at https://mozilla.org/MPL/2.0/.
  */
 
-<<<<<<< HEAD
+use crate::Subsecond;
+use num::ToPrimitive;
 use std::ops::Neg;
-use crate::{debug_panic, Subsecond};
-=======
->>>>>>> 24960fa2
-use num::ToPrimitive;
 
 use lox_utils::debug_panic;
 
@@ -95,15 +92,15 @@
     pub fn to_decimal_seconds(&self) -> f64 {
         self.subsecond.0 + self.seconds.to_f64().unwrap()
     }
-    
+
     pub fn is_negative(&self) -> bool {
         self.seconds < 0
     }
-    
+
     pub fn is_zero(&self) -> bool {
         self.seconds == 0 && self.subsecond.0 == 0.0
     }
-    
+
     pub fn is_positive(&self) -> bool {
         self.seconds > 0 || self.seconds == 0 && self.subsecond.0 > 0.0
     }
@@ -119,7 +116,7 @@
                 subsecond: Subsecond::default(),
             };
         }
-        
+
         Self {
             seconds: -self.seconds - 1,
             subsecond: Subsecond(1.0 - self.subsecond.0),
@@ -233,7 +230,7 @@
             }
         }
     }
-    
+
     #[rstest]
     #[case::zero_subsecond(TimeDelta { seconds: 1, subsecond: Subsecond(0.0) }, TimeDelta { seconds: -1, subsecond: Subsecond(0.0) })]
     #[case::nonzero_subsecond(TimeDelta { seconds: 0, subsecond: Subsecond(0.3) }, TimeDelta { seconds: -1, subsecond: Subsecond(0.7) })]
