--- conflicted
+++ resolved
@@ -9,16 +9,10 @@
 //! Module transform provides a trait for transforming between pairs of timescales, together
 //! with a default implementation for the most commonly used time scale pairs.
 
-<<<<<<< HEAD
+use mockall::automock;
+
 use crate::continuous::{Time, TimeDelta, TimeScale, TAI, TT};
 use crate::Subsecond;
-use mockall::automock;
-=======
-use mockall::automock;
-
-use crate::constants::u64::FEMTOSECONDS_PER_MILLISECOND;
-use crate::continuous::{Time, TimeDelta, TimeScale, TAI, TT};
->>>>>>> 24960fa2
 
 /// TransformTimeScale transforms a [Time] in [TimeScale] `T` to the corresponding [Time] in
 /// [TimeScale] `U`.
